#cameras.py
"""Camera management routes."""
from __future__ import annotations
from typing import Dict, List

from fastapi import APIRouter, Request
from fastapi.templating import Jinja2Templates
from fastapi.responses import RedirectResponse
from modules.utils import require_roles
import cv2
from modules.ffmpeg_stream import FFmpegCameraStream

from core.tracker_manager import start_tracker, stop_tracker, save_cameras
from core.config import CAMERA_TASKS
from config import config

router = APIRouter()

def init_context(config: dict, cameras: List[dict], trackers: Dict[int, "PersonTracker"], redis_client, templates_path):
    global cfg, cams, trackers_map, redis, templates
    cfg = config
    cams = cameras
    trackers_map = trackers
    redis = redis_client
    templates = Jinja2Templates(directory=templates_path)

@router.get('/cameras')
async def cameras_page(request: Request):
    res = require_roles(request, ['admin'])
    if isinstance(res, RedirectResponse):
        return res
    cam_list = []
    for c in cams:
        tr = trackers_map.get(c['id'])
        cam_copy = c.copy()
        cam_copy['online'] = tr.online if tr else False
        cam_list.append(cam_copy)
    return templates.TemplateResponse('cameras.html', {
        'request': request,
        'cams': cam_list,
        'model_classes': CAMERA_TASKS,
        'cfg': config,
    })

@router.post('/cameras')
async def add_camera(request: Request):
    res = require_roles(request, ['admin'])
    if isinstance(res, RedirectResponse):
        return res
    data = await request.json()
    name = data.get('name') or f"Camera{len(cams)+1}"
    url = data.get('url')
    src_type = data.get('type', 'http')
    tasks = data.get('tasks', [])
    reverse = bool(data.get('reverse'))
    orientation = data.get('line_orientation', 'vertical')
    resolution = data.get('resolution', 'original')
    if not isinstance(tasks, list):
        tasks = ['in_count', 'out_count']
    if not url:
        return {'error': 'Missing URL'}
    if url.isdigit() or url.startswith('/dev/'):
        src_type = 'local'
    elif url.startswith('rtsp://'):
        src_type = 'rtsp'
    cam_id = max([c['id'] for c in cams], default=0) + 1
    cam = {
        'id': cam_id,
        'name': name,
        'url': url,
        'type': src_type,
        'tasks': tasks,
        'enabled': True,
        'show': True,
        'reverse': reverse,
        'line_orientation': orientation,
        'resolution': resolution,
    }
    cams.append(cam)
    save_cameras(cams, redis)
    start_tracker(cam, cfg, trackers_map, redis)
    return {'added': True, 'camera': cam}

@router.delete('/cameras/{cam_id}')
async def delete_camera(cam_id: int, request: Request):
    res = require_roles(request, ['admin'])
    global cams
    remaining = [c for c in cams if c['id'] != cam_id]
    if len(remaining) == len(cams):
        return {'error': 'Not found'}
    cams[:] = remaining
    stop_tracker(cam_id, trackers_map)
    save_cameras(cams, redis)
    return {'deleted': True}

@router.patch('/cameras/{cam_id}/show')
async def toggle_show(cam_id: int, request: Request):
    res = require_roles(request, ['admin'])
    if isinstance(res, RedirectResponse):
        return res
    for cam in cams:
        if cam['id'] == cam_id:
            cam['show'] = not cam.get('show', True)
            save_cameras(cams, redis)
            return {'show': cam['show']}
    return {'error': 'Not found'}

@router.put('/cameras/{cam_id}')
async def update_camera(cam_id: int, request: Request):
    res = require_roles(request, ['admin'])
    if isinstance(res, RedirectResponse):
        return res
    data = await request.json()
    for cam in cams:
        if cam['id'] == cam_id:
            if 'tasks' in data:
                tasks_upd = data['tasks']
                if not isinstance(tasks_upd, list):
                    tasks_upd = ['in_count', 'out_count']
                cam['tasks'] = tasks_upd
            if 'url' in data:
                cam['url'] = data['url']
                if 'type' not in data:
                    if cam['url'].isdigit() or cam['url'].startswith('/dev/'):
                        cam['type'] = 'local'
                    elif cam['url'].startswith('rtsp://'):
                        cam['type'] = 'rtsp'
                    else:
                        cam['type'] = 'http'
            if 'type' in data:
                cam['type'] = data['type']
            if 'show' in data:
                cam['show'] = bool(data['show'])
            if 'reverse' in data:
                cam['reverse'] = bool(data['reverse'])
            if 'line_orientation' in data:
                cam['line_orientation'] = data['line_orientation']
            if 'resolution' in data:
                cam['resolution'] = data['resolution']
            save_cameras(cams, redis)
            tr = trackers_map.get(cam_id)
            if tr:
                tr.update_cfg({
                    'tasks': cam['tasks'],
                    'type': cam['type'],
                    'reverse': cam['reverse'],
                    'line_orientation': cam['line_orientation'],
                    'resolution': cam['resolution'],
                })
            return {'updated': True}
    return {'error': 'Not found'}

@router.get('/cameras/export')
async def export_cameras(request: Request):
    """Export camera list as JSON."""
    res = require_roles(request, ['admin'])
    if isinstance(res, RedirectResponse):
        return res
    from fastapi.responses import JSONResponse
    return JSONResponse(cams)

@router.post('/cameras/import')
async def import_cameras(request: Request):
    """Replace cameras with uploaded list."""
    res = require_roles(request, ['admin'])
    if isinstance(res, RedirectResponse):
        return res
    data = await request.json()
    if not isinstance(data, list):
        return {'error': 'invalid'}
    # stop existing trackers
    for cid in list(trackers_map.keys()):
        stop_tracker(cid, trackers_map)
    cams[:] = data
    save_cameras(cams, redis)
    for cam in cams:
        if cam.get('enabled', True):
            start_tracker(cam, cfg, trackers_map, redis)
    return {'imported': True}

@router.post('/cameras/test')
async def test_camera(request: Request):
    """Return a single frame for previewing a camera stream."""
    res = require_roles(request, ['admin'])
    if isinstance(res, RedirectResponse):
        return res
    data = await request.json()
    url = data.get('url')
    if not url:
        return {'error': 'missing url'}
    if url.isdigit() or url.startswith('/dev/'):
        cap = cv2.VideoCapture(int(url) if url.isdigit() else url)
        ret, frame = cap.read()
        cap.release()
    else:
        cap = FFmpegCameraStream(url, transport="tcp")
        ret, frame = cap.read()
        cap.release()
        if not ret and url.startswith('rtsp://'):
            cap = FFmpegCameraStream(url, transport="udp")
            ret, frame = cap.read()
            cap.release()
<<<<<<< HEAD
=======

>>>>>>> eb6d11b9
    if not ret:
        return {'error': 'unable to read'}
    _, buf = cv2.imencode('.jpg', frame)
    from fastapi.responses import Response
    return Response(content=buf.tobytes(), media_type='image/jpeg')<|MERGE_RESOLUTION|>--- conflicted
+++ resolved
@@ -200,10 +200,7 @@
             cap = FFmpegCameraStream(url, transport="udp")
             ret, frame = cap.read()
             cap.release()
-<<<<<<< HEAD
-=======
-
->>>>>>> eb6d11b9
+
     if not ret:
         return {'error': 'unable to read'}
     _, buf = cv2.imencode('.jpg', frame)
