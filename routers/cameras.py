--- conflicted
+++ resolved
@@ -193,7 +193,6 @@
         ret, frame = cap.read()
         cap.release()
     else:
-<<<<<<< HEAD
         cap = FFmpegCameraStream(url, transport="tcp")
         ret, frame = cap.read()
         cap.release()
@@ -201,11 +200,7 @@
             cap = FFmpegCameraStream(url, transport="udp")
             ret, frame = cap.read()
             cap.release()
-=======
-        cap = FFmpegCameraStream(url)
-        ret, frame = cap.read()
-        cap.release()
->>>>>>> be05e2d2
+
     if not ret:
         return {'error': 'unable to read'}
     _, buf = cv2.imencode('.jpg', frame)
