--- conflicted
+++ resolved
@@ -5,12 +5,8 @@
     <link href="https://cdn.jsdelivr.net/npm/bootswatch@5.3.2/dist/flatly/bootstrap.min.css" rel="stylesheet">
     <link href="https://cdn.jsdelivr.net/npm/bootstrap-icons@1.10.5/font/bootstrap-icons.css" rel="stylesheet">
     <link rel="stylesheet" href="https://cdnjs.cloudflare.com/ajax/libs/font-awesome/6.4.0/css/all.min.css">
-<<<<<<< HEAD
     <script src="/static/js/chart.min.js"></script>
-=======
-    <script src="https://cdn.jsdelivr.net/npm/chart.js"></script>
-
->>>>>>> 1fc9ca94
+
     <style>
         body{padding-top:70px;background:#f7f7f7;}
         .stat-box{border-radius:.5rem;color:#fff;padding:0.8rem;margin-bottom:0.8rem;min-height:110px;display:flex;flex-direction:column;justify-content:center;}
@@ -38,10 +34,7 @@
                 <h4>People Inside</h4>
                 <div class="display-6" id="current_count">{{group_counts.get('person', {}).get('current', 0)}}</div>
                 <canvas id="current_chart" class="trend-chart" {% if not cfg.enable_live_charts %}style="display:none"{% endif %}></canvas>
-<<<<<<< HEAD
-=======
-
->>>>>>> 1fc9ca94
+
                 <div id="status_msg" class="fw-bold">{{status}}</div>
             </div>
         </div>
@@ -51,10 +44,7 @@
                 <h4>People Entered</h4>
                 <div class="display-6" id="in_count">{{group_counts.get('person', {}).get('in', 0)}}</div>
                 <canvas id="in_chart" class="trend-chart" {% if not cfg.enable_live_charts %}style="display:none"{% endif %}></canvas>
-<<<<<<< HEAD
-=======
-
->>>>>>> 1fc9ca94
+
             </div>
         </div>
         <div class="col-md-3">
@@ -63,10 +53,6 @@
                 <h4>People Exited</h4>
                 <div class="display-6" id="out_count">{{group_counts.get('person', {}).get('out', 0)}}</div>
                 <canvas id="out_chart" class="trend-chart" {% if not cfg.enable_live_charts %}style="display:none"{% endif %}></canvas>
-<<<<<<< HEAD
-=======
-
->>>>>>> 1fc9ca94
             </div>
         </div>
     </div>
@@ -79,10 +65,6 @@
                 <h4>Vehicles Inside</h4>
                 <div class="display-4" id="vehicle_current">{{group_counts.get('vehicle', {}).get('current',0)}}</div>
                 <canvas id="vehicle_current_chart" class="trend-chart" {% if not cfg.enable_live_charts %}style="display:none"{% endif %}></canvas>
-<<<<<<< HEAD
-=======
-
->>>>>>> 1fc9ca94
             </div>
         </div>
         <div class="col-md-3">
@@ -91,10 +73,6 @@
                 <h4>Vehicles Entered</h4>
                 <div class="display-6" id="vehicle_in">{{group_counts.get('vehicle', {}).get('in',0)}}</div>
                 <canvas id="vehicle_in_chart" class="trend-chart" {% if not cfg.enable_live_charts %}style="display:none"{% endif %}></canvas>
-<<<<<<< HEAD
-=======
-
->>>>>>> 1fc9ca94
             </div>
         </div>
         <div class="col-md-3">
@@ -103,10 +81,6 @@
                 <h4>Vehicles Exited</h4>
                 <div class="display-6" id="vehicle_out">{{group_counts.get('vehicle', {}).get('out',0)}}</div>
                 <canvas id="vehicle_out_chart" class="trend-chart" {% if not cfg.enable_live_charts %}style="display:none"{% endif %}></canvas>
-<<<<<<< HEAD
-=======
-
->>>>>>> 1fc9ca94
             </div>
         </div>
     </div>
@@ -129,10 +103,6 @@
             'no_dust_mask':'fa-head-side-mask',
             'no_face_shield':'fa-user-shield',
             'no_vest_jacket':'fa-tshirt'
-<<<<<<< HEAD
-=======
-
->>>>>>> 1fc9ca94
         } %}
         {% for item in cfg.alert_anomalies %}
         {% if item.startswith('no_') %}
@@ -142,10 +112,6 @@
                 <h4>{{item.replace('no_','No ').replace('_',' ')}}</h4>
                 <div class="display-6" id="{{item}}_count">{{anomaly_counts[item]}}</div>
                 <canvas id="{{item}}_chart" class="trend-chart" {% if not cfg.enable_live_charts %}style="display:none"{% endif %}></canvas>
-<<<<<<< HEAD
-=======
-
->>>>>>> 1fc9ca94
             </div>
         </div>
         {% endif %}
@@ -181,18 +147,12 @@
 <script>
 const enableCharts={{ 'true' if cfg.enable_live_charts else 'false' }};
 const updateFreq={{ cfg.chart_update_freq }};
-<<<<<<< HEAD
 const ws=new WebSocket(`${location.protocol==='https:'?'wss':'ws'}://${location.host}/ws/stats`);
 const statusEl=document.getElementById('wsStatus');
 statusEl.textContent='Connecting...';
 ws.onopen=()=>{statusEl.textContent='';};
 ws.onerror=()=>{statusEl.textContent='Live update connection failed';};
 ws.onclose=()=>{statusEl.textContent='Connection lost. Retrying...';setTimeout(()=>location.reload(),5000);};
-=======
-
-const ws=new WebSocket(`${location.protocol==='https:'?'wss':'ws'}://${location.host}/ws/stats`);
-ws.onclose=()=>setTimeout(()=>location.reload(),5000);
->>>>>>> 1fc9ca94
 let chart;
 let liveChart;
 const sparkCharts={};
@@ -226,10 +186,6 @@
   initChart(maxCap);
   initLive();
 }
-<<<<<<< HEAD
-=======
-
->>>>>>> 1fc9ca94
 function initSparklines(){
   sparkCharts.in_count=makeSpark('in_chart','green');
   sparkCharts.out_count=makeSpark('out_chart','red');
@@ -244,10 +200,6 @@
 if(enableCharts){
   initSparklines();
 }
-<<<<<<< HEAD
-=======
-
->>>>>>> 1fc9ca94
 function updateSpark(key,val){
   const c=sparkCharts[key];
   if(!c) return;
