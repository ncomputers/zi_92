--- conflicted
+++ resolved
@@ -189,10 +189,7 @@
         except Exception as e:
             logger.error(f"[{self.cam_id}] FFmpeg init error: {e}; falling back to cv2")
         if self.src_type == "local":
-<<<<<<< HEAD
-=======
-
->>>>>>> 22b3383e
+
             try:
                 index = int(self.src)
             except ValueError:
@@ -205,10 +202,7 @@
             cap.set(cv2.CAP_PROP_FRAME_WIDTH, w)
             cap.set(cv2.CAP_PROP_FRAME_HEIGHT, h)
         logger.info(f"[{self.cam_id}] Using cv2.VideoCapture")
-<<<<<<< HEAD
-=======
-
->>>>>>> 22b3383e
+
         return cap
     def capture_loop(self):
         failures = 0
@@ -220,10 +214,7 @@
                 logger.info(
                     f"[{self.cam_id}] capture using {'ffmpeg' if using_ffmpeg else 'cv2'}"
                 )
-<<<<<<< HEAD
-=======
-
->>>>>>> 22b3383e
+
                 if not using_ffmpeg and not cap.isOpened():
                     logger.warning(f"[{self.cam_id}] Camera stream could not be opened: {self.src}")
                     failures += 1
