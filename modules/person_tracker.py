--- conflicted
+++ resolved
@@ -224,11 +224,6 @@
                         return cap
                 except Exception as e2:
                     logger.error(f"[{self.cam_id}] FFmpeg UDP init error: {e2}")
-
-<<<<<<< HEAD
-=======
-
->>>>>>> 77ac9a0c
         cap = cv2.VideoCapture(self.src)
         if self.resolution != "original" and self.resolution in res_map:
             w, h = res_map[self.resolution]
