#person_tracker.py
from __future__ import annotations
import queue
import threading
import time
import json
from datetime import date, datetime
import cv2
from .ffmpeg_stream import FFmpegCameraStream
import torch
from modules.profiler import register_thread, profile_predict
from loguru import logger
from ultralytics import YOLO
from deep_sort_realtime.deepsort_tracker import DeepSort
import redis
from pathlib import Path
from .utils import send_email, lock, SNAP_DIR
from .duplicate_filter import DuplicateFilter
from core.config import ANOMALY_ITEMS, COUNT_GROUPS, PPE_ITEMS

class PersonTracker:
    """Tracks entry and exit counts using YOLOv8 and DeepSORT."""

    def __init__(self, cam_id: int, src: str, classes: list[str], cfg: dict,
                 tasks: list[str] | None = None,
                 src_type: str = "http", line_orientation: str | None = None,
                 reverse: bool = False, resolution: str = "original",
                 update_callback=None):
        self.cfg = cfg
        for k, v in cfg.items():
            setattr(self, k, v)
        self.cam_id = cam_id
        self.src = src
        self.src_type = src_type
        self.classes = classes
        self.tasks = tasks or ["in_count", "out_count"]
        self.count_classes = cfg.get("count_classes", [])
        self.ppe_classes = cfg.get("ppe_classes", [])
        self.alert_anomalies = cfg.get("alert_anomalies", [])
        self.line_orientation = line_orientation or cfg.get("line_orientation", "vertical")
        self.reverse = reverse
        self.resolution = resolution
        self.helmet_conf_thresh = cfg.get("helmet_conf_thresh", 0.5)
        self.detect_helmet_color = cfg.get("detect_helmet_color", False)
        self.track_misc = cfg.get("track_misc", True)
        self.show_lines = cfg.get("show_lines", True)
        self.show_ids = cfg.get("show_ids", True)
        self.show_track_lines = cfg.get("show_track_lines", False)
        self.duplicate_filter_enabled = cfg.get("duplicate_filter_enabled", False)
        self.duplicate_filter_threshold = cfg.get("duplicate_filter_threshold", 0.1)
        self.duplicate_bypass_seconds = cfg.get("duplicate_bypass_seconds", 2)
        self.max_retry = cfg.get("max_retry", 5)
        self.update_callback = update_callback
        self.online = False
        
        self.dup_filter = DuplicateFilter(self.duplicate_filter_threshold, self.duplicate_bypass_seconds) if self.duplicate_filter_enabled else None
        cuda_available = torch.cuda.is_available()
        self.device = cfg.get("device")
        if not self.device or self.device == "auto":
            self.device = torch.device("cuda:0" if cuda_available else "cpu")
        else:
            self.device = torch.device(self.device)
            if self.device.type.startswith("cuda") and not cuda_available:
                logger.warning("CUDA requested but not available, falling back to CPU")
                self.device = torch.device("cpu")
        logger.info(
            f"Loading person model {self.person_model} on {self.device.type}"
        )
        if self.device.type == "cuda":
            logger.info(f"\U0001F9E0 CUDA Enabled: {torch.cuda.get_device_name(0)}")
        else:
            logger.info("\u26A0\uFE0F CUDA not available, using CPU.")
        self.model_person = YOLO(self.person_model)
        self.email_cfg = cfg.get("email", {})
        self.model_person.model.to(self.device)
        if self.device.type == "cuda":
            self.model_person.model.half()
            torch.backends.cudnn.benchmark = True
        self.tracker = DeepSort(max_age=5, embedder_gpu=self.device.type == "cuda")
        self.frame_queue = queue.Queue(maxsize=10)
        self.tracks = {}
        self.redis = redis.Redis.from_url(self.redis_url)
        key_prefix = f"cam:{self.cam_id}:"
        self.key_in = key_prefix + "in"
        self.key_out = key_prefix + "out"
        self.key_date = key_prefix + "date"
        self.groups = cfg.get("track_objects", ["person"])
        self.in_counts = {}
        self.out_counts = {}
        for g in self.groups:
            self.in_counts[g] = int(self.redis.get(f"{self.key_in}_{g}") or 0)
            self.out_counts[g] = int(self.redis.get(f"{self.key_out}_{g}") or 0)
        self.in_count = sum(self.in_counts.values())
        self.out_count = sum(self.out_counts.values())
        stored_date = self.redis.get(self.key_date)
        self.prev_date = (
            date.fromisoformat(stored_date.decode()) if stored_date else date.today()
        )
        init_data = {self.key_date: self.prev_date.isoformat()}
        for g in self.groups:
            init_data[f"{self.key_in}_{g}"] = self.in_counts[g]
            init_data[f"{self.key_out}_{g}"] = self.out_counts[g]
        self.redis.mset(init_data)
        today = date.today().isoformat()
        for item in ANOMALY_ITEMS:
            date_key = f'{item}_date'
            count_key = f'{item}_count'
            d_raw = self.redis.get(date_key)
            d = date.fromisoformat(d_raw.decode()) if d_raw else self.prev_date
            if d.isoformat() != today:
                self.redis.mset({count_key: 0, date_key: today})
        self.snap_dir = SNAP_DIR
        self.output_frame = None
        self.running = True

    @staticmethod
    def _clean_label(name: str) -> str:
        """Normalize a label to lowercase with underscores."""
        return name.lower().replace(' ', '_').replace('-', '_').replace('/', '_')

    def update_cfg(self, cfg: dict):
        for k, v in cfg.items():
            setattr(self, k, v)
        # update object classes if provided
        if "object_classes" in cfg:
            self.classes = cfg["object_classes"]
        if "count_classes" in cfg:
            self.count_classes = cfg["count_classes"]
        if "ppe_classes" in cfg:
            self.ppe_classes = cfg["ppe_classes"]
        if "tasks" in cfg:
            self.tasks = cfg["tasks"]
            if not isinstance(self.tasks, list):
                self.tasks = ["in_count", "out_count"]
        if "type" in cfg:
            self.src_type = cfg["type"]
        if "alert_anomalies" in cfg:
            self.alert_anomalies = cfg["alert_anomalies"]
        if "line_orientation" in cfg:
            self.line_orientation = cfg["line_orientation"]
        if "reverse" in cfg:
            self.reverse = bool(cfg["reverse"])
        if "resolution" in cfg:
            self.resolution = cfg["resolution"]
        if "helmet_conf_thresh" in cfg:
            self.helmet_conf_thresh = cfg["helmet_conf_thresh"]
        if "detect_helmet_color" in cfg:
            self.detect_helmet_color = cfg["detect_helmet_color"]
        if "track_misc" in cfg:
            self.track_misc = cfg["track_misc"]
        if "show_lines" in cfg:
            self.show_lines = cfg["show_lines"]
        if "show_ids" in cfg:
            self.show_ids = cfg["show_ids"]
        if "show_track_lines" in cfg:
            self.show_track_lines = cfg["show_track_lines"]
        if "duplicate_filter_enabled" in cfg:
            self.duplicate_filter_enabled = cfg["duplicate_filter_enabled"]
            self.dup_filter = DuplicateFilter(self.duplicate_filter_threshold, self.duplicate_bypass_seconds) if self.duplicate_filter_enabled else None
        if "duplicate_filter_threshold" in cfg:
            self.duplicate_filter_threshold = cfg["duplicate_filter_threshold"]
            if self.dup_filter:
                self.dup_filter.threshold = self.duplicate_filter_threshold
        if "duplicate_bypass_seconds" in cfg:
            self.duplicate_bypass_seconds = cfg["duplicate_bypass_seconds"]
            if self.dup_filter:
                self.dup_filter.bypass_seconds = self.duplicate_bypass_seconds
        if "person_model" in cfg and cfg["person_model"] != getattr(self, "person_model", None):
            self.person_model = cfg["person_model"]
            self.model_person = YOLO(self.person_model)
            if self.device.startswith("cuda"):
                self.model_person.model.to(self.device).half()
        if "email" in cfg:
            self.email_cfg = cfg["email"]


    def _open_capture(self):
        """Return a capture object for the configured stream."""
<<<<<<< HEAD
        res_map = {"480p": (640, 480), "720p": (1280, 720), "1080p": (1920, 1080)}
        width = height = None
        if self.resolution != "original":
            width, height = res_map.get(self.resolution, (None, None))
        try:
            cap = FFmpegCameraStream(self.src, width, height)
            if cap.isOpened():
                logger.info(f"[{self.cam_id}] Using FFmpegCameraStream")
                return cap
            logger.warning(f"[{self.cam_id}] FFmpeg stream failed, falling back to cv2")
        except Exception as e:
            logger.error(f"[{self.cam_id}] FFmpeg init error: {e}; falling back to cv2")
        if self.src_type == "local":
=======
        if self.src_type == "rtsp":
            res_map = {"480p": (640, 480), "720p": (1280, 720), "1080p": (1920, 1080)}
            width = height = None
            if self.resolution != "original":
                width, height = res_map.get(self.resolution, (None, None))
            return FFmpegCameraStream(self.src, width, height)
        elif self.src_type == "local":
>>>>>>> ef621194
            try:
                index = int(self.src)
            except ValueError:
                index = self.src
            cap = cv2.VideoCapture(index)
        else:
            cap = cv2.VideoCapture(self.src)
<<<<<<< HEAD
        if self.resolution != "original" and self.resolution in res_map:
            w, h = res_map[self.resolution]
            cap.set(cv2.CAP_PROP_FRAME_WIDTH, w)
            cap.set(cv2.CAP_PROP_FRAME_HEIGHT, h)
        logger.info(f"[{self.cam_id}] Using cv2.VideoCapture")
=======
        if self.resolution != "original":
            res_map = {"480p": (640, 480), "720p": (1280, 720), "1080p": (1920, 1080)}
            if self.resolution in res_map:
                w, h = res_map[self.resolution]
                cap.set(cv2.CAP_PROP_FRAME_WIDTH, w)
                cap.set(cv2.CAP_PROP_FRAME_HEIGHT, h)
>>>>>>> ef621194
        return cap
    def capture_loop(self):
        failures = 0
        register_thread(f"Tracker-{self.cam_id}-capture")
        while self.running:
            try:
                cap = self._open_capture()
                using_ffmpeg = isinstance(cap, FFmpegCameraStream)
<<<<<<< HEAD
                logger.info(
                    f"[{self.cam_id}] capture using {'ffmpeg' if using_ffmpeg else 'cv2'}"
                )
=======
>>>>>>> ef621194
                if not using_ffmpeg and not cap.isOpened():
                    logger.warning(f"[{self.cam_id}] Camera stream could not be opened: {self.src}")
                    failures += 1
                    if failures >= self.max_retry:
                        logger.error(f"Max retries reached for {self.src}. stopping tracker")
                        self.running = False
                    else:
                        time.sleep(self.retry_interval)
                    continue
                # reset tracker state on new connection to avoid ID reuse
                self.tracker = DeepSort(max_age=5)
                self.tracks.clear()
                self.online = True
                failures = 0
                logger.info(f"Stream opened: {self.src}")
                width = height = None
                if using_ffmpeg:
                    width, height = cap.width, cap.height
                while self.running:
                    try:
                        if using_ffmpeg:
                            ret, frame = cap.read()
                            if not ret:
                                raise RuntimeError("ffmpeg_eof")
                        else:
                            ret, frame = cap.read()
                            if not ret:
                                raise RuntimeError("read_failed")
                    except Exception as e:
                        logger.error(f"Stream read error: {e}")
                        ret = False
                    if not using_ffmpeg and not ret:
                        logger.warning(f"Lost stream, retry in {self.retry_interval}s")
                        failures += 1
                        if failures >= self.max_retry:
                            logger.error(f"Max retries reached for {self.src}. stopping tracker")
                            self.running = False
                            break
                        break
                    if self.frame_queue.full():
                        _ = self.frame_queue.get()
                    self.frame_queue.put(frame)
                cap.release()
            except (ConnectionResetError, OSError) as e:
                self.online = False
                if isinstance(e, ConnectionResetError) or getattr(e, 'winerror', None) == 10054:
                    logger.warning(f"Connection reset for {self.src}")
                else:
                    logger.error(f"Cannot open stream: {self.src} ({e})")
                failures += 1
            if failures >= self.max_retry:
                logger.error(f"Max retries reached for {self.src}. stopping tracker")
                self.running = False
            if self.running:
                time.sleep(self.retry_interval)

    def process_loop(self):
        idx = 0
        register_thread(f"Tracker-{self.cam_id}-process")
        while self.running or not self.frame_queue.empty():
            try:
                frame = self.frame_queue.get(timeout=1)
            except queue.Empty:
                continue
            if frame is None:
                continue
            if self.dup_filter and self.dup_filter.is_duplicate(frame):
                continue
            idx += 1
            if date.today() != self.prev_date:
                self.in_count = 0
                self.out_count = 0
                self.tracks.clear()
                self.prev_date = date.today()
                init_data = {self.key_date: self.prev_date.isoformat()}
                for g in self.groups:
                    self.in_counts[g] = 0
                    self.out_counts[g] = 0
                    init_data[f"{self.key_in}_{g}"] = 0
                    init_data[f"{self.key_out}_{g}"] = 0
                self.in_count = 0
                self.out_count = 0
                self.redis.mset(init_data)
                for item in ANOMALY_ITEMS:
                    self.redis.mset({f'{item}_count': 0, f'{item}_date': self.prev_date.isoformat()})
                logger.info("Daily counts reset")
            if self.skip_frames and idx % self.skip_frames:
                continue
            res = profile_predict(self.model_person, f"Tracker-{self.cam_id}", frame, device=self.device, verbose=False)[0]
            h, w = frame.shape[:2]
            if self.line_orientation == 'horizontal':
                line_pos = int(h * self.line_ratio)
                if self.show_lines:
                    cv2.line(frame, (0, line_pos), (w, line_pos), (255, 0, 0), 2)
            else:
                line_pos = int(w * self.line_ratio)
                if self.show_lines:
                    cv2.line(frame, (line_pos, 0), (line_pos, h), (255, 0, 0), 2)
            dets = []
            for *xyxy, conf, cls in res.boxes.data.tolist():
                raw = self.model_person.names[int(cls)] if isinstance(self.model_person.names, dict) else self.model_person.names[int(cls)]
                label = self._clean_label(raw)
                if label in self.classes and conf >= self.conf_thresh:
                    dets.append([
                        [int(xyxy[0]), int(xyxy[1]), int(xyxy[2] - xyxy[0]), int(xyxy[3] - xyxy[1])],
                        conf,
                        label,
                    ])
            try:
                tracks = self.tracker.update_tracks(dets, frame=frame)
            except ValueError as e:
                logger.warning(f"tracker update error: {e}")
                continue
            now = time.time()
            active_ids = set()
            for tr in tracks:
                if not tr.is_confirmed():
                    continue
                tid = tr.track_id
                active_ids.add(tid)
                x1, y1, x2, y2 = map(int, tr.to_ltrb())
                x1, y1 = max(0, x1), max(0, y1)
                x2, y2 = min(w, x2), min(h, y2)
                if x2 - x1 <= 0 or y2 - y1 <= 0:
                    continue
                cx = (x1 + x2) // 2
                cy = (y1 + y2) // 2
                if self.line_orientation == 'horizontal':
                    zone = 'top' if cy < line_pos else 'bottom'
                else:
                    zone = 'left' if cx < line_pos else 'right'
                label = getattr(tr, 'det_class', None)
                if tid not in self.tracks:
                    self.tracks[tid] = {
                        'zone': zone,
                        'cx': cx,
                        'time': now,
                        'last': None,
                        'alerted': False,
                        'label': label,
                        'best_conf': 0.0,
                        'best_img': None,
                        'images': [],
                        'first_zone': zone,
                        'trail': [(cx, cy)],
                    }
                prev = self.tracks[tid]
                conf = getattr(tr, 'det_conf', 0) or 0
                if conf > prev.get('best_conf', 0):
                    crop = frame[y1:y2, x1:x2]
                    if crop.size:
                        prev['best_conf'] = conf
                        prev['best_img'] = crop.copy()
                if conf >= 0.5:
                    crop = frame[y1:y2, x1:x2]
                    if crop.size:
                        imgs = prev.setdefault('images', [])
                        if len(imgs) < 20:
                            imgs.append((conf, crop.copy()))
                if label is not None:
                    prev['label'] = label
                if zone != prev['zone'] and abs(cx - prev['cx']) > self.v_thresh and now - prev['time'] > self.debounce:
                    direction = None
                    if self.line_orientation == 'horizontal':
                        if prev['zone'] == 'top' and zone == 'bottom':
                            direction = 'Entering'
                        elif prev['zone'] == 'bottom' and zone == 'top':
                            direction = 'Exiting'
                    else:
                        if prev['zone'] == 'left' and zone == 'right':
                            direction = 'Entering'
                        elif prev['zone'] == 'right' and zone == 'left':
                            direction = 'Exiting'
                    if self.reverse and direction:
                        direction = 'Exiting' if direction == 'Entering' else 'Entering'
                    lbl = prev.get('label')
                    grp = None
                    for g, labels in COUNT_GROUPS.items():
                        if lbl in labels:
                            grp = g
                            break
                    if direction and grp in self.groups and lbl in self.count_classes:
                        allowed = True
                        if direction == 'Entering' and 'in_count' not in self.tasks and 'full_monitor' not in self.tasks:
                            allowed = False
                        if direction == 'Exiting' and 'out_count' not in self.tasks and 'full_monitor' not in self.tasks:
                            allowed = False
                        if allowed:
                            if prev['last'] is None:
                                if direction == 'Entering':
                                    self.in_counts[grp] += 1
                                    self.in_count += 1
                                else:
                                    self.out_counts[grp] += 1
                                    self.out_count += 1
                                self.redis.mset({
                                    f"{self.key_in}_{grp}": self.in_counts[grp],
                                    f"{self.key_out}_{grp}": self.out_counts[grp]
                                })
                                if self.update_callback:
                                    self.update_callback()
                                prev['last'] = direction
                                prev['direction'] = direction
                                prev['cross_time'] = now
                                logger.info(
                                    f"{direction} ID{tid} ({grp}) In={self.in_counts[grp]} Out={self.out_counts[grp]}"
                                )
                            elif prev['last'] != direction:
                                if prev['last'] == 'Entering':
                                    self.in_counts[grp] = max(0, self.in_counts[grp]-1)
                                    self.in_count = max(0, self.in_count-1)
                                else:
                                    self.out_counts[grp] = max(0, self.out_counts[grp]-1)
                                    self.out_count = max(0, self.out_count-1)
                                self.redis.mset({
                                    f"{self.key_in}_{grp}": self.in_counts[grp],
                                    f"{self.key_out}_{grp}": self.out_counts[grp]
                                })
                                if self.update_callback:
                                    self.update_callback()
                                prev['last'] = None
                                prev['direction'] = None
                                prev['cross_time'] = None
                                logger.info(f"Reversed flow for ID{tid}")
                            prev['time'] = now
                prev['zone'], prev['cx'] = zone, cx
                prev['last_seen'] = now
                trail = prev.setdefault('trail', [])
                trail.append((cx, cy))
                if len(trail) > 20:
                    trail.pop(0)
                color = (0, 255, 0) if zone == 'right' else (0, 0, 255)
                if self.show_track_lines:
                    cv2.rectangle(frame, (x1, y1), (x2, y2), color, 2)
                if self.show_track_lines and len(trail) > 1:
                    for i in range(1, len(trail)):
                        cv2.line(frame, trail[i-1], trail[i], (0,0,255), 2)
                if self.show_ids:
                    cv2.putText(frame, f"ID{tid}", (x1, y1 - 10), cv2.FONT_HERSHEY_SIMPLEX, 0.5, color, 2)

            # process tracks that have disappeared
            gone_ids = [tid for tid in list(self.tracks.keys()) if tid not in active_ids]
            for tid in gone_ids:
                info = self.tracks.pop(tid)
                first_zone = info.get('first_zone')
                last_zone = info.get('zone')
                images = []
                best_img = info.get('best_img')
                if best_img is not None and best_img.size:
                    images.append(best_img)
                import random
                candidates = [img for c, img in info.get('images', []) if c >= 0.5 and img is not best_img]
                random.shuffle(candidates)
                images.extend(candidates[:4])
                label = info.get('label')
                if label in COUNT_GROUPS.get('vehicle', []):
                    ts = int(time.time())
                    snap = best_img if best_img is not None else frame
                    fname = f"{self.cam_id}_{tid}_vehicle_{ts}.jpg"
                    path = self.snap_dir / fname
                    cv2.imwrite(str(path), snap)
                    entry = {
                        'ts': ts,
                        'cam_id': self.cam_id,
                        'track_id': tid,
                        'label': 'vehicle',
                        'path': str(path),
                    }
                    self.redis.zadd('vehicle_logs', {json.dumps(entry): ts})
                    limit = self.cfg.get('ppe_log_limit', 1000)
                    self.redis.zremrangebyrank('vehicle_logs', 0, -limit-1)
                    continue
                # fallback count using ROI zones when no crossing detected
                if info.get('last') is None and first_zone and last_zone and first_zone != last_zone and info.get('label') in self.count_classes:
                    direction = None
                    if self.line_orientation == 'horizontal':
                        if first_zone == 'top' and last_zone == 'bottom':
                            direction = 'Entering'
                        elif first_zone == 'bottom' and last_zone == 'top':
                            direction = 'Exiting'
                    else:
                        if first_zone == 'left' and last_zone == 'right':
                            direction = 'Entering'
                        elif first_zone == 'right' and last_zone == 'left':
                            direction = 'Exiting'
                    if self.reverse and direction:
                        direction = 'Exiting' if direction == 'Entering' else 'Entering'
                    if direction:
                        allowed = True
                        if direction == 'Entering' and 'in_count' not in self.tasks and 'full_monitor' not in self.tasks:
                            allowed = False
                        if direction == 'Exiting' and 'out_count' not in self.tasks and 'full_monitor' not in self.tasks:
                            allowed = False
                    if direction and allowed:
                        grp = None
                        lbl = info.get('label')
                        for g, labels in COUNT_GROUPS.items():
                            if lbl in labels:
                                grp = g
                                break
                        if grp in self.groups:
                            if direction == 'Entering':
                                self.in_counts[grp] += 1
                                self.in_count += 1
                            else:
                                self.out_counts[grp] += 1
                                self.out_count += 1
                            self.redis.mset({
                                f"{self.key_in}_{grp}": self.in_counts[grp],
                                f"{self.key_out}_{grp}": self.out_counts[grp]
                            })
                            if self.update_callback:
                                self.update_callback()
                            logger.info(
                                f"ROI {direction} ID{tid} ({grp}) In={self.in_counts[grp]} Out={self.out_counts[grp]}"
                            )
                            info['direction'] = direction
                            info['cross_time'] = now


                if label in COUNT_GROUPS.get('person', []):
                    ct = info.get('cross_time')
                    cross_ts = int(ct) if ct is not None else int(time.time())
                    direction = info.get('direction')
                    if direction:
                        snap = best_img if best_img is not None else frame
                        fname = f"{self.cam_id}_{tid}_{direction.lower()}_{cross_ts}.jpg"
                        path = self.snap_dir / fname
                        cv2.imwrite(str(path), snap)
                        entry = {
                            'ts': cross_ts,
                            'cam_id': self.cam_id,
                            'track_id': tid,
                            'direction': direction,
                            'path': str(path),
                            'needs_ppe': any(t in PPE_ITEMS for t in self.tasks)
                        }
                        self.redis.zadd('person_logs', {json.dumps(entry): cross_ts})
                        limit = self.cfg.get('ppe_log_limit', 1000)
                        self.redis.zremrangebyrank('person_logs', 0, -limit-1)


            cv2.putText(frame, f"Entering: {self.in_count}", (10, 30), cv2.FONT_HERSHEY_SIMPLEX, 1, (0, 255, 0), 2)
            cv2.putText(frame, f"Exiting: {self.out_count}", (10, 70), cv2.FONT_HERSHEY_SIMPLEX, 1, (0, 0, 255), 2)
            with lock:
                self.output_frame = frame.copy()
            time.sleep(1 / self.fps)

<|MERGE_RESOLUTION|>--- conflicted
+++ resolved
@@ -176,7 +176,6 @@
 
     def _open_capture(self):
         """Return a capture object for the configured stream."""
-<<<<<<< HEAD
         res_map = {"480p": (640, 480), "720p": (1280, 720), "1080p": (1920, 1080)}
         width = height = None
         if self.resolution != "original":
@@ -190,15 +189,7 @@
         except Exception as e:
             logger.error(f"[{self.cam_id}] FFmpeg init error: {e}; falling back to cv2")
         if self.src_type == "local":
-=======
-        if self.src_type == "rtsp":
-            res_map = {"480p": (640, 480), "720p": (1280, 720), "1080p": (1920, 1080)}
-            width = height = None
-            if self.resolution != "original":
-                width, height = res_map.get(self.resolution, (None, None))
-            return FFmpegCameraStream(self.src, width, height)
-        elif self.src_type == "local":
->>>>>>> ef621194
+
             try:
                 index = int(self.src)
             except ValueError:
@@ -206,20 +197,12 @@
             cap = cv2.VideoCapture(index)
         else:
             cap = cv2.VideoCapture(self.src)
-<<<<<<< HEAD
         if self.resolution != "original" and self.resolution in res_map:
             w, h = res_map[self.resolution]
             cap.set(cv2.CAP_PROP_FRAME_WIDTH, w)
             cap.set(cv2.CAP_PROP_FRAME_HEIGHT, h)
         logger.info(f"[{self.cam_id}] Using cv2.VideoCapture")
-=======
-        if self.resolution != "original":
-            res_map = {"480p": (640, 480), "720p": (1280, 720), "1080p": (1920, 1080)}
-            if self.resolution in res_map:
-                w, h = res_map[self.resolution]
-                cap.set(cv2.CAP_PROP_FRAME_WIDTH, w)
-                cap.set(cv2.CAP_PROP_FRAME_HEIGHT, h)
->>>>>>> ef621194
+
         return cap
     def capture_loop(self):
         failures = 0
@@ -228,12 +211,10 @@
             try:
                 cap = self._open_capture()
                 using_ffmpeg = isinstance(cap, FFmpegCameraStream)
-<<<<<<< HEAD
                 logger.info(
                     f"[{self.cam_id}] capture using {'ffmpeg' if using_ffmpeg else 'cv2'}"
                 )
-=======
->>>>>>> ef621194
+
                 if not using_ffmpeg and not cap.isOpened():
                     logger.warning(f"[{self.cam_id}] Camera stream could not be opened: {self.src}")
                     failures += 1
