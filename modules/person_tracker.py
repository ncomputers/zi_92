--- conflicted
+++ resolved
@@ -225,10 +225,7 @@
                 except Exception as e2:
                     logger.error(f"[{self.cam_id}] FFmpeg UDP init error: {e2}")
 
-<<<<<<< HEAD
-=======
-
->>>>>>> eb6d11b9
+
         cap = cv2.VideoCapture(self.src)
         if self.resolution != "original" and self.resolution in res_map:
             w, h = res_map[self.resolution]
